--- conflicted
+++ resolved
@@ -1,12 +1,9 @@
-<<<<<<< HEAD
-=======
 ## [0.2.0] - 2025-10-19 ([#40](https://github.com/fulsomenko/kanban/pull/40))
 
 - Fix CI workflow and publish workflow issues
 - Implement monorepo versioning and release validation to prevent cross-crate API mismatches during publishing. Adds validate-release.sh script that runs in CI to catch version skew and dependency resolution issues before they reach crates.io.
 
 
->>>>>>> 585a7c00
 ## [0.1.7] - 2025-10-18 ([#32](https://github.com/fulsomenko/kanban/pull/32))
 
 - - update CONTRIBUTING.md with branching and release workflow
