--- conflicted
+++ resolved
@@ -8,11 +8,7 @@
 ]
 
 [workspace.package]
-<<<<<<< HEAD
-version = "0.1.7"
-=======
 version = "0.2.0"
->>>>>>> 585a7c00
 edition = "2021"
 authors = ["Max Emil Blomstervall"]
 license = "Apache-2.0"
